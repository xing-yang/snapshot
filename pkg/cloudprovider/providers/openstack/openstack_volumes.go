/*
Copyright 2016 The Kubernetes Authors.

Licensed under the Apache License, Version 2.0 (the "License");
you may not use this file except in compliance with the License.
You may obtain a copy of the License at

    http://www.apache.org/licenses/LICENSE-2.0

Unless required by applicable law or agreed to in writing, software
distributed under the License is distributed on an "AS IS" BASIS,
WITHOUT WARRANTIES OR CONDITIONS OF ANY KIND, either express or implied.
See the License for the specific language governing permissions and
limitations under the License.
*/

package openstack

import (
	"errors"
	"fmt"
	"io/ioutil"
	"path"
	"strings"

	k8sVolume "k8s.io/kubernetes/pkg/volume"

	"github.com/gophercloud/gophercloud"
	volumesV2 "github.com/gophercloud/gophercloud/openstack/blockstorage/v2/volumes"
	"github.com/gophercloud/gophercloud/openstack/compute/v2/extensions/volumeattach"

	"github.com/golang/glog"
)

type volumeService interface {
	createVolume(opts VolumeCreateOpts) (string, string, error)
	getVolume(volumeID string) (Volume, error)
	deleteVolume(volumeName string) error
}

// VolumesV1 implementation for v1
type VolumesV1 struct {
	blockstorage *gophercloud.ServiceClient
	opts         BlockStorageOpts
}

// VolumesV2 implementation for v2
type VolumesV2 struct {
	blockstorage *gophercloud.ServiceClient
	opts         BlockStorageOpts
}

// Volume reprsents the Cinder Volume object
type Volume struct {
	// AttachedServerID is a UUID representing the Server Volume is attached to
	AttachedServerID string
	// AttachedDevice is device file path
	AttachedDevice string
	// ID is the volumes Cinder UUID.
	ID string
	// Name is a Human-readable display name for the volume.
	Name string
	// Status is the current state of the volume.
	Status string
}

// VolumeCreateOpts valid options for creating a Volume
type VolumeCreateOpts struct {
	Size             int
	Availability     string
	Name             string
	VolumeType       string
	Metadata         map[string]string
	SourceVolumeID   string
	SourceSnapshotID string
}

// Valid Volume status strings
const (
	VolumeAvailableStatus = "available"
	VolumeInUseStatus     = "in-use"
	VolumeDeletedStatus   = "deleted"
	VolumeErrorStatus     = "error"
)

func (volumes *VolumesV2) createVolume(opts VolumeCreateOpts) (string, string, error) {

	createOpts := volumesV2.CreateOpts{
		Name:             opts.Name,
		Size:             opts.Size,
		VolumeType:       opts.VolumeType,
		AvailabilityZone: opts.Availability,
		Metadata:         opts.Metadata,
	}

	vol, err := volumesV2.Create(volumes.blockstorage, createOpts).Extract()
	if err != nil {
		return "", "", err
	}
	return vol.ID, vol.AvailabilityZone, nil
}

func (volumes *VolumesV2) getVolume(volumeID string) (Volume, error) {
	volumeV2, err := volumesV2.Get(volumes.blockstorage, volumeID).Extract()
	if err != nil {
		glog.Errorf("Error occurred getting volume by ID: %s", volumeID)
		return Volume{}, err
	}

	volume := Volume{
		ID:     volumeV2.ID,
		Name:   volumeV2.Name,
		Status: volumeV2.Status,
	}

	if len(volumeV2.Attachments) > 0 {
		volume.AttachedServerID = volumeV2.Attachments[0].ServerID
		volume.AttachedDevice = volumeV2.Attachments[0].Device
	}

	return volume, nil
}

func (volumes *VolumesV2) deleteVolume(volumeID string) error {
	err := volumesV2.Delete(volumes.blockstorage, volumeID).ExtractErr()
	if err != nil {
		glog.Errorf("Cannot delete volume %s: %v", volumeID, err)
	}

	return err
}

// OperationPending checks status, makes sure we're not in error state
func (os *OpenStack) OperationPending(diskName string) (bool, string, error) {
	volume, err := os.getVolume(diskName)
	if err != nil {
		return false, "", err
	}
	volumeStatus := volume.Status
	if volumeStatus == VolumeErrorStatus {
		glog.Errorf("status of volume %s is %s", diskName, volumeStatus)
		return false, volumeStatus, nil
	}
	if volumeStatus == VolumeAvailableStatus || volumeStatus == VolumeInUseStatus || volumeStatus == VolumeDeletedStatus {
		return false, volume.Status, nil
	}
	return true, volumeStatus, nil
}

// AttachDisk attaches specified cinder volume to the compute running kubelet
func (os *OpenStack) AttachDisk(instanceID, volumeID string) (string, error) {
	volume, err := os.getVolume(volumeID)
	if err != nil {
		return "", err
	}
	if volume.Status != VolumeAvailableStatus {
		errmsg := fmt.Sprintf("volume %s status is %s, not %s, can not be attached to instance %s.", volume.Name, volume.Status, VolumeAvailableStatus, instanceID)
		glog.Errorf(errmsg)
		return "", errors.New(errmsg)
	}
	cClient, err := os.NewComputeV2()
	if err != nil {
		return "", err
	}

	if volume.AttachedServerID != "" {
		if instanceID == volume.AttachedServerID {
			glog.V(4).Infof("Disk %s is already attached to instance %s", volumeID, instanceID)
			return volume.ID, nil
		}
		glog.V(2).Infof("Disk %s is attached to a different instance (%s), detaching", volumeID, volume.AttachedServerID)
		err = os.DetachDisk(volume.AttachedServerID, volumeID)
		if err != nil {
			return "", err
		}
	}

	// add read only flag here if possible spothanis
	_, err = volumeattach.Create(cClient, instanceID, &volumeattach.CreateOpts{
		VolumeID: volume.ID,
	}).Extract()
	if err != nil {
		glog.Errorf("Failed to attach %s volume to %s compute: %v", volumeID, instanceID, err)
		return "", err
	}
	glog.V(2).Infof("Successfully attached %s volume to %s compute", volumeID, instanceID)
	return volume.ID, nil
}

// DetachDisk detaches given cinder volume from the compute running kubelet
func (os *OpenStack) DetachDisk(instanceID, volumeID string) error {
	volume, err := os.getVolume(volumeID)
	if err != nil {
		return err
	}
	if volume.Status != VolumeInUseStatus {
		errmsg := fmt.Sprintf("can not detach volume %s, its status is %s.", volume.Name, volume.Status)
		glog.Errorf(errmsg)
		return errors.New(errmsg)
	}
	cClient, err := os.NewComputeV2()
	if err != nil {
		return err
	}
	if volume.AttachedServerID != instanceID {
		errMsg := fmt.Sprintf("Disk: %s has no attachments or is not attached to compute: %s", volume.Name, instanceID)
		glog.Errorf(errMsg)
		return errors.New(errMsg)
	}

	// This is a blocking call and effects kubelet's performance directly.
	// We should consider kicking it out into a separate routine, if it is bad.
	err = volumeattach.Delete(cClient, instanceID, volume.ID).ExtractErr()
	if err != nil {
		glog.Errorf("Failed to delete volume %s from compute %s attached %v", volume.ID, instanceID, err)
		return err
	}
	glog.V(2).Infof("Successfully detached volume: %s from compute: %s", volume.ID, instanceID)
	return nil
}

// Retrieves Volume by its ID.
func (os *OpenStack) getVolume(volumeID string) (Volume, error) {
	volumes, err := os.volumeService("")
	if err != nil || volumes == nil {
		glog.Errorf("Unable to initialize cinder client for region: %s", os.region)
		return Volume{}, err
	}
	return volumes.getVolume(volumeID)
}

<<<<<<< HEAD
// Create a volume of given size (in GiB)
=======
// CreateVolume of given size (in GiB)
>>>>>>> 6f32ed75
func (os *OpenStack) CreateVolume(name string, size int, vtype, availability, snapshotID string, tags *map[string]string) (string, string, error) {
	volumes, err := os.volumeService("")
	if err != nil || volumes == nil {
		glog.Errorf("Unable to initialize cinder client for region: %s", os.region)
		return "", "", err
	}

	opts := VolumeCreateOpts{
		Name:             name,
		Size:             size,
		VolumeType:       vtype,
		Availability:     availability,
		SourceSnapshotID: snapshotID,
	}
	if tags != nil {
		opts.Metadata = *tags
	}

	volumeID, volumeAZ, err := volumes.createVolume(opts)

	if err != nil {
		glog.Errorf("Failed to create a %d GB volume: %v", size, err)
		return "", "", err
	}

	glog.Infof("Created volume %v in Availability Zone: %v", volumeID, volumeAZ)
	return volumeID, volumeAZ, nil
}

// GetDevicePath returns the path of an attached block storage volume, specified by its id.
func (os *OpenStack) GetDevicePath(volumeID string) string {
	// Build a list of candidate device paths
	candidateDeviceNodes := []string{
		// KVM
		fmt.Sprintf("virtio-%s", volumeID[:20]),
		// KVM virtio-scsi
		fmt.Sprintf("scsi-0QEMU_QEMU_HARDDISK_%s", volumeID[:20]),
		// ESXi
		fmt.Sprintf("wwn-0x%s", strings.Replace(volumeID, "-", "", -1)),
	}

	files, _ := ioutil.ReadDir("/dev/disk/by-id/")

	for _, f := range files {
		for _, c := range candidateDeviceNodes {
			if c == f.Name() {
				glog.V(4).Infof("Found disk attached as %q; full devicepath: %s\n", f.Name(), path.Join("/dev/disk/by-id/", f.Name()))
				return path.Join("/dev/disk/by-id/", f.Name())
			}
		}
	}

	glog.Warningf("Failed to find device for the volumeID: %q\n", volumeID)
	return ""
}

// DeleteVolume deletes the specified volume
func (os *OpenStack) DeleteVolume(volumeID string) error {
	used, err := os.diskIsUsed(volumeID)
	if err != nil {
		return err
	}
	if used {
		msg := fmt.Sprintf("Cannot delete the volume %q, it's still attached to a node", volumeID)
		return k8sVolume.NewDeletedVolumeInUseError(msg)
	}

	volumes, err := os.volumeService("")
	if err != nil || volumes == nil {
		glog.Errorf("Unable to initialize cinder client for region: %s", os.region)
		return err
	}

	err = volumes.deleteVolume(volumeID)
	if err != nil {
		glog.Errorf("Cannot delete volume %s: %v", volumeID, err)
	}
	return nil

}

// GetAttachmentDiskPath retrieves device path of attached volume to the compute running kubelet, as known by cinder
func (os *OpenStack) GetAttachmentDiskPath(instanceID, volumeID string) (string, error) {
	// See issue #33128 - Cinder does not always tell you the right device path, as such
	// we must only use this value as a last resort.
	volume, err := os.getVolume(volumeID)
	if err != nil {
		return "", err
	}
	if volume.Status != VolumeInUseStatus {
		errmsg := fmt.Sprintf("can not get device path of volume %s, its status is %s.", volume.Name, volume.Status)
		glog.Errorf(errmsg)
		return "", errors.New(errmsg)
	}
	if volume.AttachedServerID != "" {
		if instanceID == volume.AttachedServerID {
			// Attachment[0]["device"] points to the device path
			// see http://developer.openstack.org/api-ref-blockstorage-v1.html
			return volume.AttachedDevice, nil
		}
		errMsg := fmt.Sprintf("Disk %q is attached to a different compute: %q, should be detached before proceeding", volumeID, volume.AttachedServerID)
		glog.Errorf(errMsg)
		return "", errors.New(errMsg)
	}
	return "", fmt.Errorf("volume %s has no ServerId", volumeID)
}

// DiskIsAttached query if a volume is attached to a compute instance
func (os *OpenStack) DiskIsAttached(instanceID, volumeID string) (bool, error) {
	volume, err := os.getVolume(volumeID)
	if err != nil {
		return false, err
	}

	return instanceID == volume.AttachedServerID, nil
}

// DisksAreAttached query if a list of volumes are attached to a compute instance
func (os *OpenStack) DisksAreAttached(instanceID string, volumeIDs []string) (map[string]bool, error) {
	attached := make(map[string]bool)
	for _, volumeID := range volumeIDs {
		isAttached, _ := os.DiskIsAttached(instanceID, volumeID)
		attached[volumeID] = isAttached
	}
	return attached, nil
}

// diskIsUsed returns true a disk is attached to any node.
func (os *OpenStack) diskIsUsed(volumeID string) (bool, error) {
	volume, err := os.getVolume(volumeID)
	if err != nil {
		return false, err
	}
	return volume.AttachedServerID != "", nil
}

// ShouldTrustDevicePath query if we should trust the cinder provide deviceName, See issue #33128
func (os *OpenStack) ShouldTrustDevicePath() bool {
	return os.bsOpts.TrustDevicePath
}<|MERGE_RESOLUTION|>--- conflicted
+++ resolved
@@ -229,11 +229,7 @@
 	return volumes.getVolume(volumeID)
 }
 
-<<<<<<< HEAD
-// Create a volume of given size (in GiB)
-=======
 // CreateVolume of given size (in GiB)
->>>>>>> 6f32ed75
 func (os *OpenStack) CreateVolume(name string, size int, vtype, availability, snapshotID string, tags *map[string]string) (string, string, error) {
 	volumes, err := os.volumeService("")
 	if err != nil || volumes == nil {
